--- conflicted
+++ resolved
@@ -86,7 +86,6 @@
                     if let Some(data) = data {
                         client_handle.queue_packet(data, false).await;
                     }
-<<<<<<< HEAD
                     return Ok(false);
                 },
                 ServerPacketType::Commands => {
@@ -116,8 +115,6 @@
                         let _ = client_handle.queue_packet(bert, false).await;
                     }
                     return Ok(false);
-=======
->>>>>>> 888944c4
                 }
                 return Ok(false);
             }
